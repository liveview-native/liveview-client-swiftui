defmodule LiveViewNative.SwiftUI.RulesParserTest do
  use ExUnit.Case
  alias LiveViewNative.SwiftUI.RulesParser

  def parse(input, opts \\ []) do
    RulesParser.parse(input,
      file: Keyword.get(opts, :file),
      module: Keyword.get(opts, :module),
      line: Keyword.get(opts, :line),
      context: %{
        annotations: Keyword.get(opts, :annotations, false)
      }
    )
  end

  describe "parse/1" do
    test "parses modifier function definition with annotation" do
      {line, input} = {__ENV__.line, "\nbold(true)"}

      # We add 1 because the modifier is on the second line of the input
      output = {:bold, [file: __ENV__.file, line: line + 1, module: __ENV__.module, source: "bold(true)"], [true]}

      assert parse(input,
               file: __ENV__.file,
               module: __ENV__.module,
               line: line,
               annotations: true
             ) ==
               output
      end

      test "parses modifier function definition with annotation (2)" do
      {line, input} = {__ENV__.line,"""
      font(.largeTitle)
      bold(true)
      italic(true)
      """}

      output = [
        {:font, [file: __ENV__.file, line: line, module: __ENV__.module, source: "font(.largeTitle)"], [{:., [file: __ENV__.file, line: line, module: __ENV__.module, source: "font(.largeTitle)"], [nil, :largeTitle]}]},
        {:bold, [file: __ENV__.file, line: line + 1, module: __ENV__.module, source: "bold(true)"], [true]},
        {:italic, [file: __ENV__.file, line: line + 2, module: __ENV__.module, source: "italic(true)"], [true]}
      ]

      assert parse(input,
          file: __ENV__.file,
          module: __ENV__.module,
          line: line,
          annotations: true
        ) == output
    end

    test "parses modifier function definition" do
      input = "bold(true)"
      output = {:bold, [], [true]}

      assert parse(input) == output
    end

    test "parses modifier with multiple arguments" do
      input = "background(\"foo\", \"bar\")"
      output = {:background, [], ["foo", "bar"]}

      assert parse(input) == output

      # space at start and end
      input = "background( \"foo\", \"bar\" )"
      assert parse(input) == output

      # space at start only
      input = "background( \"foo\", \"bar\")"
      assert parse(input) == output

      # space at end only
      input = "background(\"foo\", \"bar\" )"
      assert parse(input) == output
    end

    test "parses atoms as an argument value" do
      input = "background(content: :star_red)"
      output = {:background, [], [[content: :star_red]]}

      assert parse(input) == output
    end

    test "parses string wrapped atoms as an argument value" do
      input = "background(content: :\"star-red\")"
      output = {:background, [], [[content: :"star-red"]]}

      assert parse(input) == output
    end

    test "parses a naked IME" do
      input = "font(.largeTitle)"

      output = {:font, [], [{:., [], [nil, :largeTitle]}]}

      assert parse(input) == output
    end

    test "parses comma seperated IMEs" do
      input = "font(.largeTitle, .bold)"

      output = {:font, [], [{:., [], [nil, :largeTitle]}, {:., [], [nil, :bold]}]}

      assert parse(input) == output
    end

    test "parses chained IMEs" do
      input = "font(color: Color.red)"

      output = {:font, [], [[color: {:., [], [:Color, :red]}]]}

      assert parse(input) == output

      input = "font(color: Color.red.shadow(.thick))"

      output =
        {:font, [],
         [[color: {:., [], [:Color, {:., [], [:red, {:shadow, [], [{:., [], [nil, :thick]}]}]}]}]]}

      assert parse(input) == output

      input = "foregroundStyle(Color(.displayP3, red: 0.4627, green: 0.8392, blue: 1.0).opacity(0.25))"

      output =
        {:foregroundStyle, [], [{:., [], [{:Color, [], [{:., [], [nil, :displayP3]}, [red: 0.4627, green: 0.8392, blue: 1.0]]}, {:opacity, [], [0.25]}]}]}

      assert parse(input) == output
    end

    test "parses naked chained IME" do
      input = "font(.largeTitle.red)"

      output = {:font, [], [{:., [], [nil, {:., [], [:largeTitle, :red]}]}]}

      assert parse(input) == output
    end

    test "parses non-key-value lists" do
      input = ~s/Gradient([0, 1, 2])/
      output = {:Gradient, [], [[0, 1, 2]]}
      assert parse(input) == output

      input = ~s/Gradient([0, 1, 2], 3)/
      output = {:Gradient, [], [[0, 1, 2], 3]}
      assert parse(input) == output

      input = ~s/Gradient(colors: [0, 1, 2])/
      output = {:Gradient, [], [[colors: [0, 1, 2]]]}
      assert parse(input) == output

      input = ~s/Gradient(colors: [Color.red, Color.blue])/
      output = {:Gradient, [], [[colors: [{:., [], [:Color, :red]}, {:., [], [:Color, :blue]}]]]}
      assert parse(input) == output

      input = ~s/Gradient(colors: ["red", "blue"])/
      output = {:Gradient, [], [[colors: ["red", "blue"]]]}
      assert parse(input) == output
    end

    test "parses multiple modifiers" do
      input = "font(.largeTitle) bold(true) italic(true)"

      output = [
        {:font, [], [{:., [], [nil, :largeTitle]}]},
        {:bold, [], [true]},
        {:italic, [], [true]}
      ]

      assert parse(input) == output
    end

    test "parses complex modifier chains" do
      input = "color(color: .foo.bar.baz(1, 2).qux)"

      output =
        {:color, [],
         [
           [
             color:
               {:., [],
                [nil, {:., [], [:foo, {:., [], [:bar, {:., [], [{:baz, [], [1, 2]}, :qux]}]}]}]}
           ]
         ]}

      assert parse(input) == output
    end

    test "parses multiline" do
      input = """
      font(.largeTitle)
      bold(true)
      italic(true)
      """

      output = [
        {:font, [], [{:., [], [nil, :largeTitle]}]},
        {:bold, [], [true]},
        {:italic, [], [true]}
      ]

      assert parse(input) == output
    end

    test "parses string literal value type" do
      input = "foo(\"bar\")"
      output = {:foo, [], ["bar"]}

      assert parse(input) == output
    end

    test "parses numerical types" do
      input = "foo(1, -1, 1.1)"
      output = {:foo, [], [1, -1, 1.1]}

      assert parse(input) == output
    end

    test "parses underscore numbers" do
      input = "foo(1_000, 1_000_000_000_000, 1_000.4)"
      output = {:foo, [], [1_000, 1_000_000_000_000, 1_000.4]}

      assert parse(input) == output
    end

    test "parses key/value pairs" do
      input = ~s|foo(bar: "baz", qux: .quux)|
      output = {:foo, [], [[bar: "baz", qux: {:., [], [nil, :quux]}]]}

      assert parse(input) == output
    end

    test "parses bool and nil values" do
      input = "foo(true, false, nil)"
      output = {:foo, [], [true, false, nil]}

      assert parse(input) == output
    end

    test "parses Implicit Member Expressions" do
      input = "color(.red)"
      output = {:color, [], [{:., [], [nil, :red]}]}

      assert parse(input) == output
    end

    test "parses nested function calls" do
      input = ~s|foo(bar("baz"))|
      output = {:foo, [], [{:bar, [], ["baz"]}]}

      assert parse(input) == output
    end

    test "parses attr value references" do
      input = ~s|foo(attr("bar"))|
      output = {:foo, [], [{:__attr__, [], "bar"}]}

      assert parse(input) == output
    end

    test "parses variables" do
      input = "foo(color_name)"
      output = {:foo, [], [{Elixir, [], {:color_name, [], Elixir}}]}

      assert parse(input) == output
    end

    test "parses single character variables" do
      input = "foo(c)"
      output = {:foo, [], [{Elixir, [], {:c, [], Elixir}}]}

      assert parse(input) == output
    end

    test "parses closed ranges" do
      input = "foo(Foo.bar...Baz.qux)"
      output = {:foo, [], [{:..., [], [{:., [], [:Foo, :bar]}, {:., [], [:Baz, :qux]}]}]}

      assert parse(input) == output

      input = "foo(1...10)"
      output = {:foo, [], [{:..., [], [1, 10]}]}

      assert parse(input) == output

      input = "foo(\"a\"...\"z\")"
      output = {:foo, [], [{:..., [], ["a", "z"]}]}

      assert parse(input) == output
    end

    test "parses left-hand range" do
      input = "foo(Foo.bar...)"
      output = {:foo, [], [{:..., [], [{:., [], [:Foo, :bar]}, nil]}]}

      assert parse(input) == output

      input = "foo(1...)"
      output = {:foo, [], [{:..., [], [1, nil]}]}

      assert parse(input) == output

      input = "foo(\"a\"...)"
      output = {:foo, [], [{:..., [], ["a", nil]}]}

      assert parse(input) == output
    end

    test "parses right-hand range" do
      input = "foo(...Baz.qux)"
      output = {:foo, [], [{:..., [], [nil, {:., [], [:Baz, :qux]}]}]}

      assert parse(input) == output

      input = "foo(...10)"
      output = {:foo, [], [{:..., [], [nil, 10]}]}

      assert parse(input) == output

      input = "foo(...\"z\")"
      output = {:foo, [], [{:..., [], [nil, "z"]}]}

      assert parse(input) == output
    end

    test "parses half-open range" do
      input = "foo(Foo.bar..<Baz.qux)"
      output = {:foo, [], [{:"..<", [], [{:., [], [:Foo, :bar]}, {:., [], [:Baz, :qux]}]}]}

      assert parse(input) == output

      input = "foo(1..<10)"
      output = {:foo, [], [{:"..<", [], [1, 10]}]}

      assert parse(input) == output

      input = "foo(\"a\"..<\"z\")"
      output = {:foo, [], [{:"..<", [], ["a", "z"]}]}

      assert parse(input) == output
    end

    test "parses half-open right-hand range" do
      input = "foo(..<Baz.qux)"
      output = {:foo, [], [{:"..<", [], [nil, {:., [], [:Baz, :qux]}]}]}

      assert parse(input) == output

      input = "foo(..<10)"
      output = {:foo, [], [{:"..<", [], [nil, 10]}]}

      assert parse(input) == output

      input = "foo(..<\"z\")"
      output = {:foo, [], [{:"..<", [], [nil, "z"]}]}

      assert parse(input) == output
    end
  end

  describe "helper functions" do
    test "event" do
      input = ~s{searchable(change: event("search-event", throttle: 10_000))}
      output = {:searchable, [], [[change: {:__event__, [], ["search-event", [throttle: 10_000]]}]]}

      assert parse(input) == output
    end

<<<<<<< HEAD
    test "gesture" do
      input = ~s{offset(x: gesture_state(:drag, .translation.width))}
      output = {:offset, [], [[x: {:__gesture_state__, [], [:drag, {:., [], [nil, {:., [], [:translation, :width]}]}]}]]}

      assert parse(input) == output

      input = ~s{rotationEffect(gesture_state(:rotate, .rotation, defaultValue: .zero))}
      output = {:rotationEffect, [], [{:__gesture_state__, [], [:rotate, {:., [], [nil, :rotation]}, [defaultValue: {:., [], [nil, :zero]}]]}]}
=======
    test "event with no arguments" do
      input = ~s{searchable(change: event("search-event"))}
      output = {:searchable, [], [[change: {:__event__, [], ["search-event"]}]]}
>>>>>>> 748389d1

      assert parse(input) == output
    end
  end

  describe "Sheet test" do
    test "ensure the swiftui sheet compiles as expected" do
      output = MockSheet.compile_ast(["color-red"])

      assert output == %{"color-red" => [
        {:color, [], [{:., [], [nil, :red]}]}
      ]}
    end

    test "ensure ime interpolation doesn't double print ast node" do
      output = MockSheet.compile_ast(["button-plain"])

      assert output == %{"button-plain" => [
        {:buttonStyle, [], [{:., [], [nil, :plain]}]}
      ]}
    end

    test "can compile custom classes using the RULES sigil" do
      output = MockSheet.compile_ast(["color-blue"])

      assert output == %{"color-blue" => [
        {:color, [], [{:., [], [nil, :blue]}]}
      ]}
    end
  end

  describe "error reporting" do
    setup do
      # Disable ANSI so we don't have to worry about colors
      Application.put_env(:elixir, :ansi_enabled, false)
      on_exit(fn -> Application.put_env(:elixir, :ansi_enabled, true) end)
    end

    test "ANSI is off" do
      assert "message" == IO.iodata_to_binary(IO.ANSI.format([:blue, "message"]))
    end

    test "modifier without brackets" do
      input = "blue"

      error =
        assert_raise SyntaxError, fn ->
          parse(input)
        end

      error_prefix =
        """
        Unsupported input:
          |
        1 | blue‎
          |     ^
          |

        Expected ‘()’ or ‘(<modifier_arguments>)’ where <modifier_arguments> are a comma separated list of:
         - a list of values eg ‘[1, 2, 3]’, ‘["red", "blue"]’ or ‘[Color.red, Color.blue]’
         - a Swift range eg ‘1..<10’ or ‘foo(Foo.bar...Baz.qux)’
         - a number, string, nil, boolean or :atom
         - an event eg ‘event(\"search-event\", throttle: 10_000)’
         - an attribute eg ‘attr(\"placeholder\")’
         - an IME eg ‘Color.red’ or ‘.largeTitle’’
         - a list of keyword pairs eg ‘style: :dashed’, ‘size: 12’ or  ‘style: [lineWidth: 1]’
         - a modifier eg ‘bold()’
         - a variable defined in the class header eg ‘color_name’
        """
        |> String.trim()

      assert String.trim(error.description) == error_prefix
    end

    test "invalid modifier name" do
      input = "1(.red)"

      error =
        assert_raise SyntaxError, fn ->
          parse(input)
        end

      error_prefix =
        """
        Unsupported input:
          |
        1 | 1(.red)
          | ^
          |

        Expected a modifier name, but got ‘1’
        """
        |> String.trim()

      assert String.trim(error.description) == error_prefix
    end

    test "invalid modifier argument" do
      input = "font(Color.largeTitle.)"

      error =
        assert_raise SyntaxError, fn ->
          parse(input)
        end

      error_prefix =
        """
        Unsupported input:
          |
        1 | font(Color.largeTitle.)
          |                      ^
          |

        expected ‘)’
        """
        |> String.trim()

      assert String.trim(error.description) == error_prefix
    end

    test "invalid modifier argument2" do
      input = "abc(11, 2a)"

      error =
        assert_raise SyntaxError, fn ->
          parse(input)
        end

      error_prefix =
        """
        Unsupported input:
          |
        1 | abc(11, 2a)
          |          ^
          |

        Invalid suffix on number
        """
        |> String.trim()

      assert String.trim(error.description) == error_prefix
    end

    test "invalid keyword pair: missing colon" do
      input = "abc(def: 11, b: [lineWidth a, l: 2a])"

      error =
        assert_raise SyntaxError, fn ->
          parse(input)
        end

      error_prefix =
        """
        Unsupported input:
          |
        1 | abc(def: 11, b: [lineWidth‎ a, l: 2a])
          |                           ^
          |

        expected ‘:’
        """
        |> String.trim()

      assert String.trim(error.description) == error_prefix
    end

    test "invalid keyword pair: double nesting" do
      input = "abc(def: 11, b: lineWidth: a, l: 2a]"

      error =
        assert_raise SyntaxError, fn ->
          parse(input)
        end

      error_prefix =
        """
        Unsupported input:
          |
        1 | abc(def: 11, b: lineWidth: a, l: 2a]
          |                          ^
          |

        expected ‘)’
        """
        |> String.trim()

      assert String.trim(error.description) == error_prefix
    end

    test "invalid keyword pair: invalid value" do
      input = "abc(def: 11, b: [lineWidth: 1lineWidth])"

      error =
        assert_raise SyntaxError, fn ->
          parse(input)
        end

      error_prefix =
        """
        Unsupported input:
          |
        1 | abc(def: 11, b: [lineWidth: 1lineWidth])
          |                              ^^^^^^^^^
          |

        Invalid suffix on number
        """
        |> String.trim()

      assert String.trim(error.description) == error_prefix
    end

    test "invalid keyword pair: invalid value (2)" do
      input = "abc(def: 11, b: [lineWidth: :1])"

      error =
        assert_raise SyntaxError, fn ->
          parse(input)
        end

      error_prefix =
        """
        Unsupported input:
          |
        1 | abc(def: 11, b: [lineWidth: :1])
          |                              ^
          |

        Expected an atom, but got ‘1’
        """
        |> String.trim()

      assert String.trim(error.description) == error_prefix
    end

    test "invalid keyword pair: invalid value (3)" do
      input = "abc(def: 11, b: :1)"

      error =
        assert_raise SyntaxError, fn ->
          parse(input)
        end

      error_prefix =
        """
        Unsupported input:
          |
        1 | abc(def: 11, b: :1)
          |                  ^
          |

        Expected an atom, but got ‘1’
        """
        |> String.trim()

      assert String.trim(error.description) == error_prefix
    end

    test "invalid keyword list: missing closing brace" do
      input = "abc(def: 11, b: [lineWidth: 1)"

      error =
        assert_raise SyntaxError, fn ->
          parse(input)
        end

      error_prefix =
        """
        Unsupported input:
          |
        1 | abc(def: 11, b: [lineWidth: 1)
          |                              ^
          |

        expected ‘]’
        """
        |> String.trim()

      assert String.trim(error.description) == error_prefix
    end

    test "unexpected trailing character" do
      input = "font(.largeTitle) {"

      error =
        assert_raise SyntaxError, fn ->
          parse(input)
        end

      error_prefix =
        """
        Unsupported input:
          |
        1 | font(.largeTitle) {
          |                   ^
          |

        Expected a modifier name, but got ‘{’
        """
        |> String.trim()

      assert String.trim(error.description) == error_prefix
    end

    test "unexpected bracket" do
      input = "font(.)red)"

      error =
        assert_raise SyntaxError, fn ->
          parse(input)
        end

      error_prefix =
        """
        Unsupported input:
          |
        1 | font(.)red)
          |      ^
          |

        Expected one of the following:
         - a list of values eg ‘[1, 2, 3]’, ‘["red", "blue"]’ or ‘[Color.red, Color.blue]’
         - a Swift range eg ‘1..<10’ or ‘foo(Foo.bar...Baz.qux)’
         - a number, string, nil, boolean or :atom
         - an event eg ‘event("search-event", throttle: 10_000)’
         - an attribute eg ‘attr("placeholder")’
         - an IME eg ‘Color.red’ or ‘.largeTitle’’
         - a list of keyword pairs eg ‘style: :dashed’, ‘size: 12’ or  ‘style: [lineWidth: 1]’
         - a modifier eg ‘bold()’
         - a variable defined in the class header eg ‘color_name’
        """
        |> String.trim()

      assert String.trim(error.description) == error_prefix
    end

    test "event as modifier" do
      input = "event(variable)"

      error =
        assert_raise SyntaxError, fn ->
          parse(input)
        end

      error_prefix =
        """
        Unsupported input:
          |
        1 | event(variable)
          | ^^^^^
          |

        ‘event’ can only be used as an argument to a modifier eg ‘searchable(change: event(\"search-event\", throttle: 10_000))’
        """
        |> String.trim()

      assert String.trim(error.description) == error_prefix
    end

    test "event with non-string as first argument" do
      input = "foo(event(variable))"

      error =
        assert_raise SyntaxError, fn ->
          parse(input)
        end

      error_prefix =
        """
        Unsupported input:
          |
        1 | foo(event(variable))
          |           ^^^^^^^^
          |

        ‘event’ expects a string as the first argument
        """
        |> String.trim()

      assert String.trim(error.description) == error_prefix
    end

    test "event with non-keyword as second arg" do
      input = "foo(event(\"click\", 1))"

      error =
        assert_raise SyntaxError, fn ->
          parse(input)
        end

      error_prefix =
        """
        Unsupported input:
          |
        1 | foo(event("click", 1))
          |                    ^
          |

        ‘event’ expects a keyword list as the second argument
        """
        |> String.trim()

      assert String.trim(error.description) == error_prefix
    end

    test "attr with non-string" do
      input = "foo(attr(1))"

      error =
        assert_raise SyntaxError, fn ->
          parse(input)
        end

      error_prefix =
        """
        Unsupported input:
          |
        1 | foo(attr(1))
          |          ^
          |

        ‘attr’ expects a string argument
        """
        |> String.trim()

      assert String.trim(error.description) == error_prefix
    end
  end
end<|MERGE_RESOLUTION|>--- conflicted
+++ resolved
@@ -367,7 +367,13 @@
       assert parse(input) == output
     end
 
-<<<<<<< HEAD
+    test "event with no arguments" do
+      input = ~s{searchable(change: event("search-event"))}
+      output = {:searchable, [], [[change: {:__event__, [], ["search-event"]}]]}
+
+      assert parse(input) == output
+    end
+
     test "gesture" do
       input = ~s{offset(x: gesture_state(:drag, .translation.width))}
       output = {:offset, [], [[x: {:__gesture_state__, [], [:drag, {:., [], [nil, {:., [], [:translation, :width]}]}]}]]}
@@ -376,13 +382,6 @@
 
       input = ~s{rotationEffect(gesture_state(:rotate, .rotation, defaultValue: .zero))}
       output = {:rotationEffect, [], [{:__gesture_state__, [], [:rotate, {:., [], [nil, :rotation]}, [defaultValue: {:., [], [nil, :zero]}]]}]}
-=======
-    test "event with no arguments" do
-      input = ~s{searchable(change: event("search-event"))}
-      output = {:searchable, [], [[change: {:__event__, [], ["search-event"]}]]}
->>>>>>> 748389d1
-
-      assert parse(input) == output
     end
   end
 
