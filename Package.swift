// swift-tools-version: 5.6
// The swift-tools-version declares the minimum version of Swift required to build this package.

import PackageDescription

let package = Package(
    name: "LiveViewNative",
    platforms: [
        .iOS("16.0"),
        .macOS("13.0"),
        .watchOS("9.0"),
    ],
    products: [
        // Products define the executables and libraries a package produces, and make them visible to other packages.
        .library(
            name: "LiveViewNative",
            targets: ["LiveViewNative"]),
    ],
    dependencies: [
        // Dependencies declare other packages that this package depends on.
        .package(url: "https://github.com/scinfu/SwiftSoup.git", from: "2.3.2"),
        .package(url: "https://github.com/davidstump/SwiftPhoenixClient.git", .upToNextMinor(from: "5.0.0")),
        .package(url: "https://github.com/apple/swift-async-algorithms", from: "0.1.0"),
        .package(url: "https://github.com/liveviewnative/liveview-native-core-swift.git", exact: "0.1.0-7500ce9"),
        
        .package(url: "https://github.com/apple/swift-argument-parser", from: "1.2.2"),
        .package(url: "https://github.com/apple/swift-markdown.git", from: "0.2.0"),
    ],
    targets: [
        // Targets are the basic building blocks of a package. A target can define a module or a test suite.
        // Targets can depend on other targets in this package, and on products in packages this package depends on.
        .target(
            name: "LiveViewNative",
            dependencies: [
                "SwiftSoup",
                "SwiftPhoenixClient",
                .product(name: "AsyncAlgorithms", package: "swift-async-algorithms"),
                .product(name: "LiveViewNativeCore", package: "liveview-native-core-swift")
            ],
<<<<<<< HEAD
//            swiftSettings: swiftSettings,
=======
>>>>>>> dcb4d3a5
            plugins: [
                .plugin(name: "BuiltinRegistryGeneratorPlugin")
            ]
        ),
        .testTarget(
            name: "LiveViewNativeTests",
            dependencies: ["LiveViewNative"]
        ),
        .testTarget(
            name: "RenderingTests",
            dependencies: ["LiveViewNative"]
        ),
        
        .executableTarget(
            name: "BuiltinRegistryGenerator",
            dependencies: [
                .product(name: "ArgumentParser", package: "swift-argument-parser"),
            ]
        ),
        .plugin(
            name: "BuiltinRegistryGeneratorPlugin",
            capability: .buildTool(),
            dependencies: [.target(name: "BuiltinRegistryGenerator")]
        ),

        .executableTarget(
            name: "DocumentationExtensionGenerator",
            dependencies: [.product(name: "ArgumentParser", package: "swift-argument-parser")]
        ),
        .plugin(
            name: "DocumentationExtensionGeneratorPlugin",
            capability: .command(
                intent: .custom(verb: "generate-documentation-extensions", description: ""),
                permissions: [
                    .writeToPackageDirectory(reason: "This command generates documentation extension markdown files")
                ]
            ),
            dependencies: [.target(name: "DocumentationExtensionGenerator")]
        ),

        .plugin(
            name: "SortDocumentationJSONPlugin",
            capability: .command(
                intent: .custom(verb: "sort-documentation-json", description: ""),
                permissions: [
                    .writeToPackageDirectory(reason: "This command sorts the JSON files in the docs repo folder")
                ]
            ),
            dependencies: []
        ),

        // Unfortunately, this tool cannot be a plugin due to limitations on network access.
        // Once SwiftPM supports plugins with network access, this can become a plugin again.
        .executableTarget(
            name: "TutorialRepoGenerator",
            dependencies: [
                .product(name: "ArgumentParser", package: "swift-argument-parser"),
                .product(name: "Markdown", package: "swift-markdown"),
            ]
        ),
        // .plugin(
        //     name: "TutorialRepoGeneratorPlugin",
        //     capability: .command(
        //         intent: .custom(verb: "generate-tutorial-repo", description: ""),
        //         permissions: [
        //             .writeToPackageDirectory(reason: "This command generates a repo for the tutorial that has a commit for each step")
        //         ]
        //     ),
        //     dependencies: [.target(name: "TutorialRepoGenerator")]
        // )
    ]
)<|MERGE_RESOLUTION|>--- conflicted
+++ resolved
@@ -37,10 +37,6 @@
                 .product(name: "AsyncAlgorithms", package: "swift-async-algorithms"),
                 .product(name: "LiveViewNativeCore", package: "liveview-native-core-swift")
             ],
-<<<<<<< HEAD
-//            swiftSettings: swiftSettings,
-=======
->>>>>>> dcb4d3a5
             plugins: [
                 .plugin(name: "BuiltinRegistryGeneratorPlugin")
             ]
