--- conflicted
+++ resolved
@@ -5,14 +5,12 @@
   push:
     branches: [main]
 
-<<<<<<< HEAD
 env:
   MIN_COVERAGE: 0.3
-=======
+
 permissions:
   checks: write
   pull-requests: write
->>>>>>> 02e3a166
 
 jobs:
   test:
