--- conflicted
+++ resolved
@@ -287,82 +287,14 @@
                 }
             }
             
-<<<<<<< HEAD
             self.navigationPath.last!.coordinator.join(self.liveviewClient!, self.liveviewClient!.status(), self.patchHandler)
-           
-=======
-            try await self.joinLiveViewChannel()
-            
-            self.state = .connected
-            
-            if let liveReloadChannel {
-                try await liveReloadChannel.shutdownParentSocket()
-                self.liveReloadChannel = nil
-            }
-            
-            if self.liveSocket!.hasLiveReload() {
-                self.liveReloadChannel = try await self.liveSocket!.joinLivereloadChannel()
-                bindLiveReloadListener()
-            }
->>>>>>> 521afe29
+
         } catch {
             self.rootLayout = nil
             self.stylesheet = nil
             self.state = .connectionFailed(error)
         }
     }
-    
-<<<<<<< HEAD
-=======
-    func overrideLiveReloadChannel(channel: LiveChannel) async throws {
-        
-        if let liveReloadChannel {
-            try await liveReloadChannel.shutdownParentSocket()
-            self.liveReloadChannel = nil
-        }
-        
-        self.liveReloadChannel = channel
-        self.bindLiveReloadListener()
-    }
-    
-    func bindLiveReloadListener() {
-        let eventListener = self.liveReloadChannel!.channel().events()
-        self.liveReloadListenerLoop = Task { @MainActor [weak self] in
-            while !Task.isCancelled {
-                let event =  try await eventListener.event()
-                guard let self else { return }
-                let currentTime = Date()
-                
-                guard currentTime.timeIntervalSince(lastReloadTime) >= debounceTime else {
-                    continue
-                }
-                
-                if case .user(user: "assets_change") = event.event {
-                    Task { @MainActor in
-                        await self.disconnect()
-                        self.navigationPath = [.init(url: self.url, coordinator: .init(session: self, url: self.url), navigationTransition: nil, pendingView: nil)]
-                        await self.connect()
-                        self.lastReloadTime = Date()
-                    }
-                    return
-                }
-            }
-            
-        }
-    }
-    
-    func joinLiveViewChannel() async throws {
-        let liveChannel = try await self.liveSocket!.joinLiveviewChannel(
-                .some([
-                    "_format": .str(string: LiveSessionParameters.platform),
-                    "_interface": .object(object: LiveSessionParameters.platformParams)
-                ]),
-                nil
-        )
-            
-        self.navigationPath.last?.coordinator.join(liveChannel)
-    }
->>>>>>> 521afe29
 
     private func disconnect(preserveNavigationPath: Bool = false) async {
         do {
