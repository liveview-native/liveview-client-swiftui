--- conflicted
+++ resolved
@@ -348,15 +348,10 @@
     ) async throws -> (String, HTTPURLResponse) {
         
         var request = request
-<<<<<<< HEAD
-        request.url = request.url!.appendingLiveViewItems(R.self)
+        request.url = request.url!.appendingLiveViewItems()
         request.allHTTPHeaderFields = configuration.headers
         
-        if domValues != nil {
-=======
-        request.url = request.url!.appendingLiveViewItems()
         if let domValues {
->>>>>>> e2c44083
             request.setValue(domValues.phxCSRFToken, forHTTPHeaderField: "x-csrf-token")
         }
         
