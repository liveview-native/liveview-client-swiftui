//
//  LiveViewCoordinator.swift
//
//
//  Created by Carson Katri on 1/6/23.
//

import Foundation
import SwiftUI
import Combine
import LiveViewNativeCore
import AsyncAlgorithms
import OSLog

private let PUSH_TIMEOUT: Double = 30000

private let logger = Logger(subsystem: "LiveViewNative", category: "LiveViewCoordinator")

/// The live view coordinator manages the connection to a particular LiveView on the backend.
///
/// ## Topics
/// ### LiveView Events
/// - ``pushEvent(type:event:value:target:)``
/// - ``receiveEvent(_:)``
/// - ``handleEvent(_:handler:)``
@MainActor
public class LiveViewCoordinator<R: RootRegistry>: ObservableObject {
    @Published internal private(set) var internalState: LiveSessionState = .setup
    
    var state: LiveSessionState {
        internalState
    }
    
    @_spi(LiveForm) public private(set) weak var session: LiveSessionCoordinator<R>!
    
    private weak var liveviewClient: LiveViewClient?

     var url: URL

    @Published var document: LiveViewNativeCore.Document? {
        didSet {
            elementChangedSubjects.removeAll()
            uploadRef = 0
        }
    }
    private var elementChangedSubjects = [NodeRef:ObjectWillChangePublisher]()
    func elementChanged(_ ref: NodeRef) -> ObjectWillChangePublisher {
        guard let subject = elementChangedSubjects[ref] else {
            let newSubject = ObjectWillChangePublisher()
            elementChangedSubjects[ref] = newSubject
            return newSubject
        }
        return subject
    }
    internal let builder = ViewTreeBuilder<R>()

    private(set) internal var eventSubject = PassthroughSubject<(String, Json), Never>()
    private(set) internal var eventHandlers = Set<AnyCancellable>()
    

    private var patchHandlerCancellable: AnyCancellable?

    private(set) internal var liveViewModel = LiveViewModel()
    
    private var uploadRef: Int = 0
    func nextUploadRef() -> Int {
        let next = uploadRef
        uploadRef += 1
        return next
    }

    init(session: LiveSessionCoordinator<R>, url: URL) {
        self.session = session
        self.url = url
    }
    

    /// Pushes a LiveView event with the given name and payload to the server.
    ///
    /// This is an asynchronous function that completes when the server finishes processing the event and returns a response.
    /// The client view tree will be updated automatically when the response is received.
    ///
    /// - Parameter type: The type of event that is being sent (e.g., `click` or `form`). Note: this is not currently used by the LiveView backend.
    /// - Parameter event: The name of the LiveView event handler that the event is being dispatched to.
    /// - Parameter value: The event value to provide to the backend event handler. The value _must_ be  serializable using `JSONSerialization`.
    /// - Parameter target: The value of the `phx-target` attribute.
    /// - Throws: ``LiveConnectionError/eventError(_:)`` if an error is encountered sending the event or processing it on the backend, `CancellationError` if the coordinator navigates to a different page while the event is being handled
    @discardableResult
    public func pushEvent(type: String, event: String, value: some Encodable, target: Int? = nil) async throws -> [String:Any]? {
        return try await doPushEvent("event", payload: .jsonPayload(json: .object(object: [
            "type": .str(string: type),
            "event": .str(string: event),
            "value": try JsonEncoder().encode(value),
            "cid": target.flatMap({ .numb(number: .posInt(pos: UInt64($0))) }) ?? .null
        ])))
    }
    
    @discardableResult
    public func pushEvent(type: String, event: String, value: Any, target: Int? = nil) async throws -> [String:Any]? {
        return try await doPushEvent("event", payload: .jsonPayload(json: .object(object: [
            "type": .str(string: type),
            "event": .str(string: event),
            "value": try JSONDecoder().decode(Json.self, from: JSONSerialization.data(withJSONObject: value, options: .fragmentsAllowed)),
            "cid": target.flatMap({ .numb(number: .posInt(pos: UInt64($0))) }) ?? .null
        ])))
    }
    
    @discardableResult
    internal func doPushEvent(_ event: String, payload: LiveViewNativeCore.Payload) async throws -> [String:Any]? {

        guard case .connected = state else {
            throw LiveSocketError.DisconnectionError
        }

        if let replyPayload = try await liveviewClient?.call(event, payload) {
            return try await handleEventReplyPayload(replyPayload)
        } else {
            return nil
        }
    }

    @discardableResult
    public func call(event: String, payload: LiveViewNativeCore.Payload) async throws -> LiveViewNativeCore.Payload? {
        guard case .connected = state else {
            throw LiveSocketError.DisconnectionError
        }

        if let replyPayload = try await liveviewClient?.call(event, payload) {
            return replyPayload
        } else {
            return nil
        }
    }

    public func uploadFile(file: LiveViewNativeCore.LiveFile) async throws  {
        guard case .connected = state else {
            throw LiveSocketError.DisconnectionError
        }

        try await liveviewClient?.uploadFiles([file]);
    }

    /// Creates a publisher that can be used to listen for server-sent LiveView events.
    ///
    /// - Parameter event: The event name that is being listened for.
    /// - Returns: A publisher that emits event payloads.
    ///
    /// To handle events, use the `sink` subscriber:
    /// ```swift
    /// myEventHandler = coordinator.receiveEvent("my_event")
    ///     .sink { payload in
    ///         print("Received payload: \(payload)")
    ///     }
    /// ```
    /// The `sink` method returns an `AnyCancellable` which can be used to later stop listening for events by calling its `cancel` method.
    ///
    /// - Important: `AnyCancellable` will cancel itself upon deinitialization, so you must hold a strong reference to it for the duration you want to keep receiving events. If you want to keep listenting for the lifetime of the coordinator, you may use ``handleEvent(_:handler:)``.
    ///
    /// This publisher is _not_ guaranteed to fire on the main thread.
    /// If you need to perform UI updates, use the `receive(on:)` operator, as shown below.
    /// ```swift
    /// coordinator.receiveEvent("my_event")
    ///     .receive(on: DispatchQueue.main)
    ///     .sink { payload in
    ///         myUIObject.value = payload["value"] as! String
    ///     }
    ///     .store(in: &cancellables)
    /// ```
    ///
    /// If you are using SwiftUI's `onReceive` modifier, applying `receive(on:)` to the publisher is not necessary.
    /// ```swift
    /// struct MyView: View {
    ///     @LiveContext<EmptyRegistry> var context
    ///     @State private var text = "Hello"
    ///     var body: some View {
    ///         Text(text)
    ///             .onReceive(context.coordinator.receiveEvent("my_event")) { payload in
    ///                 self.text = payload["text"] as! String
    ///             }
    ///     }
    /// }
    /// ```
    public func receiveEvent(_ event: String) -> some Publisher<Json, Never> {
        eventSubject
            .filter { $0.0 == event }
            .map(\.1)
    }

    /// Permanently registers a handler for a server-sent LiveView event.
    ///
    /// - Parameter event: The event name that is being listened for.
    /// - Parameter handler: A closure to invoke when the coordinator receives an event. The event value is provided as the closure's parameter.
    ///
    /// Handlers registered using this method will receive events for the lifetime of the coordinator.
    /// To create an event listener that can later be cancelled, use ``receiveEvent(_:)``.
    public func handleEvent(_ event: String, handler: @escaping (Json) -> Void) {
        receiveEvent(event)
            .sink(receiveValue: handler)
            .store(in: &eventHandlers)
    }
    
    public func receiveEvent<T>(_ event: String, for type: T.Type = T.self) -> some Publisher<T, Never>
        where T: Decodable
    {
        receiveEvent(event)
            .decode(type: type, decoder: JsonDecoder())
            .catch({ _ in Empty() })
    }

    
    func handleEventReplyPayload(_ replyPayload: LiveViewNativeCore.Payload) async throws -> [String:Any]? {
        switch replyPayload {
        case let .jsonPayload(json):
            switch json {
            case let .object(object):
                if case let .object(diff) = object["diff"] {
                    if case let .object(reply) = diff["r"] {
                        return reply
                    }
                } else {
                    return nil
                }
            default:
                logger.error("unhandled event reply: \(String(reflecting: replyPayload))")
            }
        default:
            logger.error("unhandled event reply: \(String(reflecting: replyPayload))")
        }
        return nil
    }

    private func handleEvents(_ json: LiveViewNativeCore.Json) {
        guard case let .object(object) = json,
              case let .array(array: events) = object["e"]
        else {
            return
        }
        for case let .array(event) in events {
            guard case let .str(string: name) = event[0] else {
                continue
            }
            eventSubject.send((name, event[1]))
        }
    }

<<<<<<< HEAD
   
    func bindDocumentListener(_ handler: SimplePatchHandler) {
        patchHandlerCancellable = handler.patchEventSubject
            .receive(on: DispatchQueue.main)
            .sink { [weak self] patch in
=======
    func bindEventListener() {
        self.eventListenerLoop = Task { [weak self, unowned channel] in
            let eventListener = channel!.eventStream()
            for try await event in eventListener {
                guard let self else { return }
                guard !Task.isCancelled else { return }
                do {
                    switch event.event {
                    case .phoenix(phoenix: .error):
                        logger.error("encountered error in reply - channel reconnecting");
                        if let liveChannel {
                            let channel = liveChannel.channel()
                            try await channel.shutdown()
                        }
                        try await session.joinLiveViewChannel()
                    case .user(user: "diff"):
                        switch event.payload {
                        case let .jsonPayload(json):
                            try self.handleDiff(payload: json, baseURL: self.url)
                        case .binary:
                            fatalError()
                        }
                    case .user(user: "live_redirect"):
                        guard case let .jsonPayload(json) = event.payload,
                              case let .object(payload) = json,
                              let redirect = LiveRedirect(from: payload, relativeTo: self.url)
                        else { break }
                        try await self.session.redirect(redirect)
                    case .user(user: "live_patch"):
                        guard case let .jsonPayload(json) = event.payload,
                              case let .object(payload) = json,
                              let redirect = LiveRedirect(from: payload, relativeTo: self.url, mode: .patch)
                        else { return }
                        try await self.session.redirect(redirect)
                    case .user(user: "redirect"):
                        guard case let .jsonPayload(json) = event.payload,
                              case let .object(payload) = json,
                              let destination = (payload["to"] as? String).flatMap({ URL.init(string: $0, relativeTo: self.url) })
                        else { return }
                        try await self.session.redirect(.init(kind: .push, to: destination, mode: .replaceTop))
                    default:
                        logger.error("Unhandled event: \(String(describing: event))")
                    }
                } catch {
                    logger.error("Event handling error: \(error.localizedDescription)")
                }
            }
        }
    }
    
    func bindDocumentListener() {
        let handler = SimplePatchHandler()
        patchHandlerCancellable = handler.patchEventSubject.sink { [weak self] patch in
>>>>>>> 521afe29
            switch patch.data {
            case .root:
                // when the root changes, update the `NavStackEntry` itself.
                self?.objectWillChange.send()
            case .leaf:
                // text nodes don't have their own views, changes to them need to be handled by the parent Text view
                if let parent = patch.parent {
                    self?.elementChanged(parent).send()
                } else {
                    self?.elementChanged(patch.node).send()
                }
            case let .nodeElement(element):
                // when a single element changes, send an update only to that element.
                switch patch.changeType {
                case .add, .remove:
                    if let parent = patch.parent {
                        self?.elementChanged(parent).send()
                    } else {
                        self?.elementChanged(patch.node).send()
                    }
                case .replace:
                    if let parent = patch.parent {
                        self?.elementChanged(parent).send()
                    }
                    self?.elementChanged(patch.node).send()
                case .change:
                    self?.elementChanged(patch.node).send()
                }
            }
        }
    }
<<<<<<< HEAD
   
    func join(_ client: LiveViewNativeCore.LiveViewClient,
              _ initial_status: LiveViewClientStatus,
              _ docHandler: SimplePatchHandler
    ) {
        self.liveviewClient = client
        handleViewReloadStatus(initial_status)
        self.bindDocumentListener(docHandler)
=======

    func join(_ liveChannel: LiveViewNativeCore.LiveChannel) {
        
        self.liveChannel = liveChannel
        let channel = liveChannel.channel()
        self.channel = channel
        
        if statusListenerLoop != nil && !statusListenerLoop!.isCancelled {
            statusListenerLoop?.cancel()
        }
        
        statusListenerLoop = Task { @MainActor [weak self, unowned channel] in
            let statusListener = channel.statusStream()
            for try await status in statusListener {
                self?.internalState = switch status {
                case .joined:
                    .connected
                case .joining, .waitingForSocketToConnect, .waitingToJoin:
                    .connecting
                case .waitingToRejoin:
                    .reconnecting
                case .leaving, .left, .shuttingDown, .shutDown:
                    .disconnected
                }
            }
        }
        
        self.bindEventListener()
        
        self.document = liveChannel.document()
        self.bindDocumentListener()
        
        switch liveChannel.joinPayload() {
        case let .jsonPayload(.object(payload)):
            self.handleEvents(payload["rendered"]!)
        default:
            fatalError()
        }
        
        self.internalState = .connected
>>>>>>> 521afe29
    }
    
    
    func handleViewReloadStatus(_ status: LiveViewClientStatus) {
        switch status {
            case .disconnected:
                 self.internalState = .disconnected
            case .connecting:
                self.internalState = .connecting
            case .error(error: let error):
                self.internalState = .connectionFailed(error)
            case .reconnecting:
                self.internalState = .setup
            case .connected(channelStatus: let channelStatus):
               switch channelStatus {
                case .connected(let document):
                    self.document = document
                    do {
                        if case let .jsonPayload(.object(payload)) = try self.liveviewClient?.joinPayload() {
                            self.handleEvents(payload["rendered"]!)
                        }
                        self.internalState = .connected
                    } catch {
                       self.internalState = .connectionFailed(error)
                    }
                case .reconnecting:
                    do {
                        guard let document = try self.liveviewClient?.document() else {
                            self.internalState = .connecting
                            return
                        }
                        self.document = document
                        self.internalState = .reconnecting
                    } catch {
                        self.internalState = .connecting
                    }
                }
        }
    }

    func disconnect() {
        self.internalState = .setup
        self.liveviewClient = nil
    }
}<|MERGE_RESOLUTION|>--- conflicted
+++ resolved
@@ -242,68 +242,12 @@
             eventSubject.send((name, event[1]))
         }
     }
-
-<<<<<<< HEAD
    
     func bindDocumentListener(_ handler: SimplePatchHandler) {
         patchHandlerCancellable = handler.patchEventSubject
             .receive(on: DispatchQueue.main)
             .sink { [weak self] patch in
-=======
-    func bindEventListener() {
-        self.eventListenerLoop = Task { [weak self, unowned channel] in
-            let eventListener = channel!.eventStream()
-            for try await event in eventListener {
-                guard let self else { return }
-                guard !Task.isCancelled else { return }
-                do {
-                    switch event.event {
-                    case .phoenix(phoenix: .error):
-                        logger.error("encountered error in reply - channel reconnecting");
-                        if let liveChannel {
-                            let channel = liveChannel.channel()
-                            try await channel.shutdown()
-                        }
-                        try await session.joinLiveViewChannel()
-                    case .user(user: "diff"):
-                        switch event.payload {
-                        case let .jsonPayload(json):
-                            try self.handleDiff(payload: json, baseURL: self.url)
-                        case .binary:
-                            fatalError()
-                        }
-                    case .user(user: "live_redirect"):
-                        guard case let .jsonPayload(json) = event.payload,
-                              case let .object(payload) = json,
-                              let redirect = LiveRedirect(from: payload, relativeTo: self.url)
-                        else { break }
-                        try await self.session.redirect(redirect)
-                    case .user(user: "live_patch"):
-                        guard case let .jsonPayload(json) = event.payload,
-                              case let .object(payload) = json,
-                              let redirect = LiveRedirect(from: payload, relativeTo: self.url, mode: .patch)
-                        else { return }
-                        try await self.session.redirect(redirect)
-                    case .user(user: "redirect"):
-                        guard case let .jsonPayload(json) = event.payload,
-                              case let .object(payload) = json,
-                              let destination = (payload["to"] as? String).flatMap({ URL.init(string: $0, relativeTo: self.url) })
-                        else { return }
-                        try await self.session.redirect(.init(kind: .push, to: destination, mode: .replaceTop))
-                    default:
-                        logger.error("Unhandled event: \(String(describing: event))")
-                    }
-                } catch {
-                    logger.error("Event handling error: \(error.localizedDescription)")
-                }
-            }
-        }
-    }
-    
-    func bindDocumentListener() {
-        let handler = SimplePatchHandler()
-        patchHandlerCancellable = handler.patchEventSubject.sink { [weak self] patch in
->>>>>>> 521afe29
+
             switch patch.data {
             case .root:
                 // when the root changes, update the `NavStackEntry` itself.
@@ -335,7 +279,6 @@
             }
         }
     }
-<<<<<<< HEAD
    
     func join(_ client: LiveViewNativeCore.LiveViewClient,
               _ initial_status: LiveViewClientStatus,
@@ -344,48 +287,7 @@
         self.liveviewClient = client
         handleViewReloadStatus(initial_status)
         self.bindDocumentListener(docHandler)
-=======
-
-    func join(_ liveChannel: LiveViewNativeCore.LiveChannel) {
-        
-        self.liveChannel = liveChannel
-        let channel = liveChannel.channel()
-        self.channel = channel
-        
-        if statusListenerLoop != nil && !statusListenerLoop!.isCancelled {
-            statusListenerLoop?.cancel()
-        }
-        
-        statusListenerLoop = Task { @MainActor [weak self, unowned channel] in
-            let statusListener = channel.statusStream()
-            for try await status in statusListener {
-                self?.internalState = switch status {
-                case .joined:
-                    .connected
-                case .joining, .waitingForSocketToConnect, .waitingToJoin:
-                    .connecting
-                case .waitingToRejoin:
-                    .reconnecting
-                case .leaving, .left, .shuttingDown, .shutDown:
-                    .disconnected
-                }
-            }
-        }
-        
-        self.bindEventListener()
-        
-        self.document = liveChannel.document()
-        self.bindDocumentListener()
-        
-        switch liveChannel.joinPayload() {
-        case let .jsonPayload(.object(payload)):
-            self.handleEvents(payload["rendered"]!)
-        default:
-            fatalError()
-        }
-        
-        self.internalState = .connected
->>>>>>> 521afe29
+
     }
     
     
