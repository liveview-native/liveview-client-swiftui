//
//  ViewRegistry.swift
// LiveViewNative
//
//  Created by Shadowfacts on 2/11/22.
//

import SwiftUI

struct BuiltinRegistry {
    
    static let attributeDecoder = JSONDecoder()
    
    @ViewBuilder
    static func lookup<R: CustomRegistry>(_ name: String, _ element: ElementNode, context: LiveContext<R>) -> some View {
        switch name {
        case "text-field":
            TextField<R>(element: element, context: context)
        case "secure-field":
            SecureField<R>(element: element, context: context)
        case "text":
            Text(context: context)
        case "h-stack", "hstack":
            HStack<R>(element: element, context: context)
        case "v-stack", "vstack":
            VStack<R>(element: element, context: context)
        case "z-stack", "zstack":
            ZStack<R>(element: element, context: context)
        case "button":
            Button<R>(element: element, context: context, action: nil)
        case "image":
            Image(element: element, context: context)
        case "async-image":
            AsyncImage(element: element, context: context)
        case "scroll-view":
            ScrollView<R>(element: element, context: context)
        case "spacer":
            Spacer(element: element, context: context)
        case "navigation-link":
            NavigationLink(element: element, context: context)
        case "list":
            List<R>(element: element, context: context)
        case "rectangle":
            Shape(element: element, context: context, shape: Rectangle())
        case "rounded-rectangle":
            Shape(element: element, context: context, shape: RoundedRectangle(from: element))
        case "circle":
            Shape(element: element, context: context, shape: Circle())
        case "ellipse":
            Shape(element: element, context: context, shape: Ellipse())
        case "capsule":
            Shape(element: element, context: context, shape: Capsule(from: element))
        case "container-relative-shape":
            Shape(element: element, context: context, shape: ContainerRelativeShape())
        case "link":
            Link(element: element, context: context)
        case "progress-view":
            ProgressView(element: element, context: context)
        case "divider":
            Divider()
#if os(iOS)
        case "edit-button":
            EditButton()
#endif
        case "toggle":
            Toggle(element: element, context: context)
#if !os(watchOS)
        case "menu":
            Menu(element: element, context: context)
#endif
#if !os(tvOS)
        case "gauge":
            Gauge(element: element, context: context)
#endif
        case "slider":
            Slider(element: element, context: context)
<<<<<<< HEAD
        case "label":
            Label(element: element, context: context)
=======
        case "stepper":
            Stepper(element: element, context: context)
>>>>>>> ceb36345
        case "phx-form":
            PhxForm<R>(element: element, context: context)
        case "phx-submit-button":
            PhxSubmitButton(element: element, context: context)
        default:
            // log here that view type cannot be found
            EmptyView()
        }
    }
    
    enum ModifierType: String {
        case frame
        case listRowInsets = "list_row_insets"
        case listRowSeparator = "list_row_separator"
        case navigationTitle = "navigation_title"
        case padding
        case tint
    }
    
    static func decodeModifier(_ type: ModifierType, from decoder: Decoder) throws -> any ViewModifier {
        switch type {
        case .frame:
            return try FrameModifier(from: decoder)
        case .listRowInsets:
            return try ListRowInsetsModifier(from: decoder)
        case .listRowSeparator:
            return try ListRowSeparatorModifier(from: decoder)
        case .navigationTitle:
            return try NavigationTitleModifier(from: decoder)
        case .padding:
            return try PaddingModifier(from: decoder)
        case .tint:
            return try TintModifier(from: decoder)
        }
    }
}<|MERGE_RESOLUTION|>--- conflicted
+++ resolved
@@ -74,13 +74,10 @@
 #endif
         case "slider":
             Slider(element: element, context: context)
-<<<<<<< HEAD
         case "label":
             Label(element: element, context: context)
-=======
         case "stepper":
             Stepper(element: element, context: context)
->>>>>>> ceb36345
         case "phx-form":
             PhxForm<R>(element: element, context: context)
         case "phx-submit-button":
