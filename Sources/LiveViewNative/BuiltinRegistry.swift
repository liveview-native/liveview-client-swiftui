--- conflicted
+++ resolved
@@ -94,12 +94,6 @@
             ProgressView(element: element, context: context)
         case "picker":
             Picker(context: context)
-<<<<<<< HEAD
-#if !os(watchOS)
-        case "table":
-            Table(element: element, context: context)
-#endif
-=======
         case "rectangle":
             Shape(element: element, context: context, shape: Rectangle())
         case "rounded-rectangle":
@@ -118,6 +112,10 @@
             Stepper(element: element, context: context)
         case "spacer":
             Spacer(element: element, context: context)
+#if !os(watchOS)
+        case "table":
+            Table(element: element, context: context)
+#endif
         case "text":
             Text(context: context)
 #if os(iOS) || os(macOS)
@@ -134,9 +132,6 @@
             ViewThatFits(element: element, context: context)
         case "z-stack", "zstack":
             ZStack<R>(element: element, context: context)
-            
-
->>>>>>> dcfa7ea6
         case "phx-form":
             PhxForm<R>(element: element, context: context)
         case "phx-submit-button":
