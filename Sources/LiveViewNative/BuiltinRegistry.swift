//
//  ViewRegistry.swift
// LiveViewNative
//
//  Created by Shadowfacts on 2/11/22.
//

import SwiftUI

/// This protocol provides access to the `ViewModifier` type returned from `decodeModifier` in the `BuiltinRegistry`.
/// That type is used by `ModifierContainer.builtin`.
protocol BuiltinRegistryProtocol {
    associatedtype BuiltinModifier: ViewModifier
    associatedtype ModifierType: RawRepresentable where ModifierType.RawValue == String
    static func decodeModifier(_ type: ModifierType, from decoder: Decoder) throws -> BuiltinModifier
}

struct BuiltinRegistry: BuiltinRegistryProtocol {
    
    static let attributeDecoder = JSONDecoder()
    
    @ViewBuilder
    static func lookup<R: CustomRegistry>(_ name: String, _ element: ElementNode, context: LiveContext<R>) -> some View {
        switch name {
        case "text-field":
            TextField<R>(element: element, context: context)
        case "secure-field":
            SecureField<R>(element: element, context: context)
        case "text":
            Text(context: context)
        case "h-stack", "hstack":
            HStack<R>(element: element, context: context)
        case "v-stack", "vstack":
            VStack<R>(element: element, context: context)
        case "z-stack", "zstack":
            ZStack<R>(element: element, context: context)
        case "button":
            Button<R>(element: element, context: context, action: nil)
        case "image":
            Image(element: element, context: context)
        case "async-image":
            AsyncImage(element: element, context: context)
        case "scroll-view":
            ScrollView<R>(element: element, context: context)
        case "spacer":
            Spacer(element: element, context: context)
        case "navigation-link":
            NavigationLink(element: element, context: context)
        case "list":
            List<R>(element: element, context: context)
        case "rectangle":
            Shape(element: element, context: context, shape: Rectangle())
        case "rounded-rectangle":
            Shape(element: element, context: context, shape: RoundedRectangle(from: element))
        case "circle":
            Shape(element: element, context: context, shape: Circle())
        case "ellipse":
            Shape(element: element, context: context, shape: Ellipse())
        case "capsule":
            Shape(element: element, context: context, shape: Capsule(from: element))
        case "container-relative-shape":
            Shape(element: element, context: context, shape: ContainerRelativeShape())
        case "link":
            Link(element: element, context: context)
        case "progress-view":
            ProgressView(element: element, context: context)
        case "divider":
            Divider()
#if os(iOS)
        case "edit-button":
            EditButton()
#endif
        case "toggle":
            Toggle(element: element, context: context)
#if !os(watchOS)
        case "menu":
            Menu(element: element, context: context)
#endif
#if !os(tvOS)
        case "gauge":
            Gauge(element: element, context: context)
#endif
        case "slider":
            Slider(element: element, context: context)
        case "label":
            Label(element: element, context: context)
        case "stepper":
            Stepper(element: element, context: context)
        case "form":
            Form(context: context)
<<<<<<< HEAD
        case "share-link":
            ShareLink(element: element, context: context)
=======
        case "section":
            Section(element: element, context: context)
>>>>>>> 56585a89
        case "phx-form":
            PhxForm<R>(element: element, context: context)
        case "phx-submit-button":
            PhxSubmitButton(element: element, context: context)
        default:
            // log here that view type cannot be found
            EmptyView()
        }
    }
    
    enum ModifierType: String {
        case frame
        case listRowInsets = "list_row_insets"
        case listRowSeparator = "list_row_separator"
        case navigationTitle = "navigation_title"
        case padding
        case tint
    }
    
    @ViewModifierBuilder
    static func decodeModifier(_ type: ModifierType, from decoder: Decoder) throws -> some ViewModifier {
        switch type {
        case .frame:
            try FrameModifier(from: decoder)
        case .listRowInsets:
            try ListRowInsetsModifier(from: decoder)
        case .listRowSeparator:
            try ListRowSeparatorModifier(from: decoder)
        case .navigationTitle:
            try NavigationTitleModifier(from: decoder)
        case .padding:
            try PaddingModifier(from: decoder)
        case .tint:
            try TintModifier(from: decoder)
        }
    }
}<|MERGE_RESOLUTION|>--- conflicted
+++ resolved
@@ -88,13 +88,10 @@
             Stepper(element: element, context: context)
         case "form":
             Form(context: context)
-<<<<<<< HEAD
         case "share-link":
             ShareLink(element: element, context: context)
-=======
         case "section":
             Section(element: element, context: context)
->>>>>>> 56585a89
         case "phx-form":
             PhxForm<R>(element: element, context: context)
         case "phx-submit-button":
