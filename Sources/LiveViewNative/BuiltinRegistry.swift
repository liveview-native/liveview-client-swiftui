//
//  ViewRegistry.swift
// LiveViewNative
//
//  Created by Shadowfacts on 2/11/22.
//

import SwiftUI

/// This protocol provides access to the `ViewModifier` type returned from `decodeModifier` in the `BuiltinRegistry`.
/// That type is used by `ModifierContainer.builtin`.
protocol BuiltinRegistryProtocol {
    associatedtype BuiltinModifier: ViewModifier
    associatedtype ModifierType: RawRepresentable where ModifierType.RawValue == String
    static func decodeModifier(_ type: ModifierType, from decoder: Decoder) throws -> BuiltinModifier
}

struct BuiltinRegistry: BuiltinRegistryProtocol {
    
    static let attributeDecoder = JSONDecoder()
    
    @ViewBuilder
    static func lookup<R: CustomRegistry>(_ name: String, _ element: ElementNode, context: LiveContext<R>) -> some View {
        switch name {
        case "text-field":
            TextField<R>(element: element, context: context)
        case "secure-field":
            SecureField<R>(element: element, context: context)
        case "text":
            Text(context: context)
        case "h-stack", "hstack":
            HStack<R>(element: element, context: context)
        case "v-stack", "vstack":
            VStack<R>(element: element, context: context)
        case "z-stack", "zstack":
            ZStack<R>(element: element, context: context)
        case "button":
            Button<R>(element: element, context: context, action: nil)
        case "image":
            Image(element: element, context: context)
        case "async-image":
            AsyncImage(element: element, context: context)
        case "scroll-view":
            ScrollView<R>(element: element, context: context)
        case "spacer":
            Spacer(element: element, context: context)
        case "navigation-link":
            NavigationLink(element: element, context: context)
        case "list":
            List<R>(element: element, context: context)
        case "rectangle":
            Shape(element: element, context: context, shape: Rectangle())
        case "rounded-rectangle":
            Shape(element: element, context: context, shape: RoundedRectangle(from: element))
        case "circle":
            Shape(element: element, context: context, shape: Circle())
        case "ellipse":
            Shape(element: element, context: context, shape: Ellipse())
        case "capsule":
            Shape(element: element, context: context, shape: Capsule(from: element))
        case "container-relative-shape":
            Shape(element: element, context: context, shape: ContainerRelativeShape())
        case "link":
            Link(element: element, context: context)
        case "progress-view":
            ProgressView(element: element, context: context)
        case "divider":
            Divider()
#if os(iOS)
        case "edit-button":
            EditButton()
#endif
        case "toggle":
            Toggle(element: element, context: context)
#if !os(watchOS)
        case "menu":
            Menu(element: element, context: context)
#endif
#if !os(tvOS)
        case "gauge":
            Gauge(element: element, context: context)
#endif
        case "slider":
            Slider(element: element, context: context)
        case "label":
            Label(element: element, context: context)
        case "stepper":
            Stepper(element: element, context: context)
        case "form":
            Form(context: context)
        case "share-link":
            ShareLink(element: element, context: context)
        case "section":
            Section(element: element, context: context)
#if os(iOS) || os(macOS)
        case "text-editor":
            TextEditor(element: element, context: context)
        case "color-picker":
            ColorPicker(element: element, context: context)
        case "group-box":
            GroupBox(element: element, context: context)
        case "control-group":
            ControlGroup(element: element, context: context)
#endif
        case "group":
            Group(element: element, context: context)
        case "grid":
            Grid(element: element, context: context)
        case "grid-row":
            GridRow(element: element, context: context)
<<<<<<< HEAD
        
        case "lazy-v-grid":
            LazyVGrid(element: element, context: context)
        case "lazy-h-grid":
            LazyHGrid(element: element, context: context)
=======
        case "lazy-v-stack", "lazy-vstack":
            LazyVStack(element: element, context: context)
        case "lazy-h-stack", "lazy-hstack":
            LazyHStack(element: element, context: context)
>>>>>>> e39b0a3e
            
        case "phx-form":
            PhxForm<R>(element: element, context: context)
        case "phx-submit-button":
            PhxSubmitButton(element: element, context: context)
        default:
            // log here that view type cannot be found
            EmptyView()
        }
    }
    
    enum ModifierType: String {
        case frame
        case listRowInsets = "list_row_insets"
        case listRowSeparator = "list_row_separator"
        case navigationTitle = "navigation_title"
        case padding
        case tint
        
        case gridCellAnchor = "grid_cell_anchor"
        case gridCellColumns = "grid_cell_columns"
        case gridCellUnsizedAxes = "grid_cell_unsized_axes"
        case gridColumnAlignment = "grid_column_alignment"
    }
    
    @ViewModifierBuilder
    static func decodeModifier(_ type: ModifierType, from decoder: Decoder) throws -> some ViewModifier {
        switch type {
        case .frame:
            try FrameModifier(from: decoder)
        case .listRowInsets:
            try ListRowInsetsModifier(from: decoder)
        case .listRowSeparator:
            try ListRowSeparatorModifier(from: decoder)
        case .navigationTitle:
            try NavigationTitleModifier(from: decoder)
        case .padding:
            try PaddingModifier(from: decoder)
        case .tint:
            try TintModifier(from: decoder)
            
        case .gridCellAnchor:
            try GridCellAnchorModifier(from: decoder)
        case .gridCellColumns:
            try GridCellColumnsModifier(from: decoder)
        case .gridCellUnsizedAxes:
            try GridCellUnsizedAxesModifier(from: decoder)
        case .gridColumnAlignment:
            try GridColumnAlignmentModifier(from: decoder)
        }
    }
}<|MERGE_RESOLUTION|>--- conflicted
+++ resolved
@@ -108,18 +108,16 @@
             Grid(element: element, context: context)
         case "grid-row":
             GridRow(element: element, context: context)
-<<<<<<< HEAD
-        
+
         case "lazy-v-grid":
             LazyVGrid(element: element, context: context)
         case "lazy-h-grid":
             LazyHGrid(element: element, context: context)
-=======
+
         case "lazy-v-stack", "lazy-vstack":
             LazyVStack(element: element, context: context)
         case "lazy-h-stack", "lazy-hstack":
             LazyHStack(element: element, context: context)
->>>>>>> e39b0a3e
             
         case "phx-form":
             PhxForm<R>(element: element, context: context)
