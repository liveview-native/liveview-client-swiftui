//
//  ViewRegistry.swift
// LiveViewNative
//
//  Created by Shadowfacts on 2/11/22.
//

import SwiftUI

/// This protocol provides access to the `ViewModifier` type returned from `decodeModifier` in the `BuiltinRegistry`.
/// That type is used by `ModifierContainer.builtin`.
protocol BuiltinRegistryProtocol {
    associatedtype BuiltinModifier: ViewModifier
    associatedtype ModifierType: RawRepresentable where ModifierType.RawValue == String
    static func decodeModifier(_ type: ModifierType, from decoder: Decoder) throws -> BuiltinModifier
}

struct BuiltinRegistry: BuiltinRegistryProtocol {
    
    static let attributeDecoder = JSONDecoder()
    
    @ViewBuilder
    static func lookup<R: CustomRegistry>(_ name: String, _ element: ElementNode, context: LiveContext<R>) -> some View {
        switch name {
        case "text-field":
            TextField<R>(element: element, context: context)
        case "secure-field":
            SecureField<R>(element: element, context: context)
        case "text":
            Text(context: context)
        case "h-stack", "hstack":
            HStack<R>(element: element, context: context)
        case "v-stack", "vstack":
            VStack<R>(element: element, context: context)
        case "z-stack", "zstack":
            ZStack<R>(element: element, context: context)
        case "button":
            Button<R>(element: element, context: context, action: nil)
        case "image":
            Image(element: element, context: context)
        case "async-image":
            AsyncImage(element: element, context: context)
        case "scroll-view":
            ScrollView<R>(element: element, context: context)
        case "spacer":
            Spacer(element: element, context: context)
        case "navigation-link":
            NavigationLink(element: element, context: context)
        case "list":
            List<R>(element: element, context: context)
        case "rectangle":
            Shape(element: element, context: context, shape: Rectangle())
        case "rounded-rectangle":
            Shape(element: element, context: context, shape: RoundedRectangle(from: element))
        case "circle":
            Shape(element: element, context: context, shape: Circle())
        case "ellipse":
            Shape(element: element, context: context, shape: Ellipse())
        case "capsule":
            Shape(element: element, context: context, shape: Capsule(from: element))
        case "container-relative-shape":
            Shape(element: element, context: context, shape: ContainerRelativeShape())
        case "link":
            Link(element: element, context: context)
        case "progress-view":
            ProgressView(element: element, context: context)
        case "divider":
            Divider()
#if os(iOS)
        case "edit-button":
            EditButton()
#endif
        case "toggle":
            Toggle(element: element, context: context)
#if !os(watchOS)
        case "menu":
            Menu(element: element, context: context)
#endif
#if !os(tvOS)
        case "gauge":
            Gauge(element: element, context: context)
#endif
        case "slider":
            Slider(element: element, context: context)
        case "label":
            Label(element: element, context: context)
        case "stepper":
            Stepper(element: element, context: context)
        case "form":
            Form(context: context)
        case "share-link":
            ShareLink(element: element, context: context)
        case "section":
            Section(element: element, context: context)
#if os(iOS) || os(macOS)
        case "text-editor":
            TextEditor(element: element, context: context)
        case "color-picker":
            ColorPicker(element: element, context: context)
        case "group-box":
            GroupBox(element: element, context: context)
        case "control-group":
            ControlGroup(element: element, context: context)
#endif
        case "group":
            Group(element: element, context: context)
<<<<<<< HEAD
        case "grid":
            Grid(element: element, context: context)
        case "grid-row":
            GridRow(element: element, context: context)
=======
        case "lazy-v-stack", "lazy-vstack":
            LazyVStack(element: element, context: context)
        case "lazy-h-stack", "lazy-hstack":
            LazyHStack(element: element, context: context)
>>>>>>> de017908
            
        case "phx-form":
            PhxForm<R>(element: element, context: context)
        case "phx-submit-button":
            PhxSubmitButton(element: element, context: context)
        default:
            // log here that view type cannot be found
            EmptyView()
        }
    }
    
    enum ModifierType: String {
        case frame
        case listRowInsets = "list_row_insets"
        case listRowSeparator = "list_row_separator"
        case navigationTitle = "navigation_title"
        case padding
        case tint
        
        case gridCellAnchor = "grid_cell_anchor"
        case gridCellColumns = "grid_cell_columns"
        case gridCellUnsizedAxes = "grid_cell_unsized_axes"
        case gridColumnAlignment = "grid_column_alignment"
    }
    
    @ViewModifierBuilder
    static func decodeModifier(_ type: ModifierType, from decoder: Decoder) throws -> some ViewModifier {
        switch type {
        case .frame:
            try FrameModifier(from: decoder)
        case .listRowInsets:
            try ListRowInsetsModifier(from: decoder)
        case .listRowSeparator:
            try ListRowSeparatorModifier(from: decoder)
        case .navigationTitle:
            try NavigationTitleModifier(from: decoder)
        case .padding:
            try PaddingModifier(from: decoder)
        case .tint:
            try TintModifier(from: decoder)
            
        case .gridCellAnchor:
            try GridCellAnchorModifier(from: decoder)
        case .gridCellColumns:
            try GridCellColumnsModifier(from: decoder)
        case .gridCellUnsizedAxes:
            try GridCellUnsizedAxesModifier(from: decoder)
        case .gridColumnAlignment:
            try GridColumnAlignmentModifier(from: decoder)
        }
    }
}<|MERGE_RESOLUTION|>--- conflicted
+++ resolved
@@ -104,17 +104,14 @@
 #endif
         case "group":
             Group(element: element, context: context)
-<<<<<<< HEAD
         case "grid":
             Grid(element: element, context: context)
         case "grid-row":
             GridRow(element: element, context: context)
-=======
         case "lazy-v-stack", "lazy-vstack":
             LazyVStack(element: element, context: context)
         case "lazy-h-stack", "lazy-hstack":
             LazyHStack(element: element, context: context)
->>>>>>> de017908
             
         case "phx-form":
             PhxForm<R>(element: element, context: context)
