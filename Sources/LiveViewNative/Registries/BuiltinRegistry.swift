--- conflicted
+++ resolved
@@ -68,11 +68,8 @@
         case renameAction = "rename_action"
         case rotation3DEffect = "rotation_3d_effect"
         case rotationEffect = "rotation_effect"
-<<<<<<< HEAD
         case scaledToFill = "scaled_to_fill"
-=======
         case scaledToFit = "scaled_to_fit"
->>>>>>> e5979e10
         case statusBarHidden = "status_bar_hidden"
         case strikethrough
         case tag
@@ -179,13 +176,10 @@
             try Rotation3DEffectModifier(from: decoder)
         case .rotationEffect:
             try RotationEffectModifier(from: decoder)
-<<<<<<< HEAD
         case .scaledToFill:
             try ScaledToFillModifier(from: decoder)
-=======
         case .scaledToFit:
             try ScaledToFitModifier(from: decoder)
->>>>>>> e5979e10
         case .statusBarHidden:
             try StatusBarHiddenModifier(from: decoder)
         case .strikethrough:
