--- conflicted
+++ resolved
@@ -198,11 +198,8 @@
         case italic
         case kerning
         case layoutPriority = "layout_priority"
-<<<<<<< HEAD
         case lineSpacing = "line_spacing"
-=======
         case lineLimit = "line_limit"
->>>>>>> 02f35596
         case listItemTint = "list_item_tint"
         case listRowInsets = "list_row_insets"
         case listRowSeparator = "list_row_separator"
@@ -287,13 +284,10 @@
             try KerningModifier(from: decoder)
         case .layoutPriority:
             try LayoutPriorityModifier(from: decoder)
-<<<<<<< HEAD
         case .lineSpacing:
             try LineSpacingModifier(from: decoder)
-=======
         case .lineLimit:
             try LineLimitModifier(from: decoder)
->>>>>>> 02f35596
         case .listItemTint:
             try ListItemTintModifier(from: decoder)
         case .listRowInsets:
