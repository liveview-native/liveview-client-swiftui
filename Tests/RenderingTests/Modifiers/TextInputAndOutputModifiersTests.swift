--- conflicted
+++ resolved
@@ -184,7 +184,6 @@
         }
         #endif
     }
-<<<<<<< HEAD
 
     func testPrivacySensitive() throws {
         try assertMatch(
@@ -204,7 +203,8 @@
             Text("Private Information")
             .privacySensitive(false)
         
-=======
+        }
+    }
     
     func testAutocorrectionDisabled() throws {
         /// This can test parsing and building, but not visual matching of the keyboard with the current test scaffolding
@@ -333,7 +333,6 @@
                 .truncationMode(.middle)
             Text(longString)
                 .truncationMode(.tail)
->>>>>>> 2a4cd254
         }
     }
 }