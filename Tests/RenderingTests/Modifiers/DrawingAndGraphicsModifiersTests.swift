--- conflicted
+++ resolved
@@ -139,10 +139,6 @@
             #"""
             <Color name="system-red" modifiers='[{"amount":0.5,"type":"brightness"}]' />
             """#,
-<<<<<<< HEAD
-=======
-            size: .init(width: 100, height: 100),
->>>>>>> 4e81900a
             useDrawingGroup: true
         ) {
             Color.red
@@ -153,7 +149,6 @@
             #"""
             <Color name="system-red" modifiers='[{"amount":0.5,"type":"brightness"}]' />
             """#,
-<<<<<<< HEAD
             useDrawingGroup: true
         ) {
             Color.red
@@ -248,13 +243,10 @@
             #"""
             <Color name="system-red" modifiers='[{"color":{"blue":null,"brightness":null,"green":null,"hue":null,"opacity":null,"red":null,"rgb_color_space":null,"saturation":null,"string":"system-mint","white":null},"type":"color_multiply"}]' />
             """#,
-=======
->>>>>>> 4e81900a
             size: .init(width: 100, height: 100),
             useDrawingGroup: true
         ) {
             Color.red
-<<<<<<< HEAD
                 .colorMultiply(.mint)
         }
         
@@ -512,9 +504,6 @@
         ) {
             Text("Hello")
                 .shadow(color: .gray, radius: 2, x: 2, y: 2)
-=======
-                .brightness(0.1)
->>>>>>> 4e81900a
         }
     }
 }