//
//  assertMatch.swift
//  
//
//  Created by Carson Katri on 1/10/23.
//

import XCTest
import SwiftUI
import Foundation
@testable import LiveViewNative
import LiveViewNativeCore

@MainActor
func assertMatch(
    _ markup: String,
    _ file: String = #file,
    _ line: Int = #line,
    _ function: StaticString = #function,
    @ViewBuilder _ view: () -> some View,
    environment: @escaping (inout EnvironmentValues) -> () = { _ in }
) throws {
    try assertMatch(name: "\(URL(filePath: file).lastPathComponent)-\(line)-\(function)", markup, view, environment: environment)
}

@MainActor
func assertMatch(
    name: String,
    _ markup: String,
    @ViewBuilder _ view: () -> some View,
    environment: @escaping (inout EnvironmentValues) -> () = { _ in }
) throws {
    let session = LiveSessionCoordinator(URL(string: "http://localhost")!)
    let document = try LiveViewNativeCore.Document.parse(markup)
    let viewTree = session.rootCoordinator.builder.fromNodes(
        document[document.root()].children(),
<<<<<<< HEAD
        context: LiveContext(coordinator: coordinator, url: coordinator.currentURL)
    ).environment(\.coordinatorEnvironment, CoordinatorEnvironment(coordinator, document: document))
    let markupImage = ImageRenderer(content: viewTree.transformEnvironment(\.self, transform: environment)).uiImage?.pngData()
    let viewImage = ImageRenderer(content: view().transformEnvironment(\.self, transform: environment)).uiImage?.pngData()
=======
        context: LiveContext(coordinator: session.rootCoordinator, url: session.url)
    ).environment(\.coordinatorEnvironment, CoordinatorEnvironment(session.rootCoordinator, document: document))
    let markupImage = ImageRenderer(content: viewTree).uiImage?.pngData()
    let viewImage = ImageRenderer(content: view()).uiImage?.pngData()
>>>>>>> f82052d6
    
    if markupImage == viewImage {
        XCTAssert(true)
    } else {
        let markupURL = URL.temporaryDirectory.appendingPathComponent("\(name)_markup", conformingTo: .png)
        let viewURL = URL.temporaryDirectory.appendingPathComponent("\(name)_view", conformingTo: .png)
        try markupImage?.write(to: markupURL)
        try viewImage?.write(to: viewURL)
        XCTAssert(false, "Rendered views did not match. Outputs saved to \(markupURL.path()) and \(viewURL.path())")
    }
}<|MERGE_RESOLUTION|>--- conflicted
+++ resolved
@@ -34,17 +34,10 @@
     let document = try LiveViewNativeCore.Document.parse(markup)
     let viewTree = session.rootCoordinator.builder.fromNodes(
         document[document.root()].children(),
-<<<<<<< HEAD
-        context: LiveContext(coordinator: coordinator, url: coordinator.currentURL)
-    ).environment(\.coordinatorEnvironment, CoordinatorEnvironment(coordinator, document: document))
+        context: LiveContext(coordinator: session.rootCoordinator, url: session.url)
+    ).environment(\.coordinatorEnvironment, CoordinatorEnvironment(session.rootCoordinator, document: document))
     let markupImage = ImageRenderer(content: viewTree.transformEnvironment(\.self, transform: environment)).uiImage?.pngData()
     let viewImage = ImageRenderer(content: view().transformEnvironment(\.self, transform: environment)).uiImage?.pngData()
-=======
-        context: LiveContext(coordinator: session.rootCoordinator, url: session.url)
-    ).environment(\.coordinatorEnvironment, CoordinatorEnvironment(session.rootCoordinator, document: document))
-    let markupImage = ImageRenderer(content: viewTree).uiImage?.pngData()
-    let viewImage = ImageRenderer(content: view()).uiImage?.pngData()
->>>>>>> f82052d6
     
     if markupImage == viewImage {
         XCTAssert(true)
