--- conflicted
+++ resolved
@@ -64,7 +64,6 @@
       }
     },
     {
-<<<<<<< HEAD
       "identity" : "swift-parsing",
       "kind" : "remoteSourceControl",
       "location" : "https://github.com/pointfreeco/swift-parsing",
@@ -74,19 +73,12 @@
       }
     },
     {
-=======
->>>>>>> dcb4d3a5
       "identity" : "swift-syntax",
       "kind" : "remoteSourceControl",
       "location" : "https://github.com/apple/swift-syntax.git",
       "state" : {
-<<<<<<< HEAD
         "revision" : "2e3c42cf38defd998c87ecfe8df138f925d22736",
         "version" : "509.0.0-swift-DEVELOPMENT-SNAPSHOT-2023-08-15-a"
-=======
-        "revision" : "74203046135342e4a4a627476dd6caf8b28fe11b",
-        "version" : "509.0.0"
->>>>>>> dcb4d3a5
       }
     },
     {
